# AGENTS.md

> Operating instructions for a coding assistant to implement **Market Data Fan‑Out**. If requirements conflict, prefer **ARCHITECTURE.md** in repo root.

## Ground Rules

1. **Python 3.12** with `asyncio`. Gateway: **FastAPI**. Broker: **NATS JetStream**.
2. Strict quality gates: `ruff` + `black`, `mypy --strict`, `pytest` with high coverage of core logic.
<<<<<<< HEAD
3. No secrets in repo. Use env vars and Kubernetes Secrets/ServiceAccounts; no cloud‑specific IAM assumptions.
=======
3. No secrets in repo. Use env vars.
>>>>>>> 2b3e1903
4. Deterministic tests where reasonable. For Coinbase, record/replay small WS/REST cassettes (e.g., `pytest-recording` or lightweight stub server) for CI.
5. Performance budgets: WS send queue backpressure, batched snapshot store writes (e.g., Redis/PostgreSQL), and minimal JSON allocations.
6. A preference for readable code above all else. i.e. if a variable references a product, name it `product` as opposed to `p`

## Repository Layout

```
/ (repo root)
├─ ARCHITECTURE.md
├─ AGENTS.md
├─ Makefile
├─ docker-compose.yaml                # local dev: nats, redis, minio, services
├─ helm/                              # charts for each service
├─ k8s/                               # optional raw manifests
├─ services/
│  ├─ ingestor/
│  │  ├─ app.py          # Coinbase WS client + subscribe manager
│  │  ├─ cb_ws.py        # low-level ws client (permessage-deflate, reconnects)
│  │  ├─ cb_rest.py      # REST snapshot fetch for resync
│  │  └─ tests/
│  ├─ normalizer/
│  │  ├─ app.py
│  │  ├─ shard.py
│  │  └─ tests/
│  ├─ snapshotter/
│  │  ├─ app.py
│  │  ├─ ddb.py          # state store adapter (migrate to Redis/PostgreSQL)
│  │  ├─ s3.py           # object store adapter (target MinIO)
│  │  └─ tests/
│  ├─ gateway/
│  │  ├─ app.py          # FastAPI + WS endpoints
│  │  ├─ protocol.py     # schemas, validation
│  │  ├─ backfill.py
│  │  ├─ ratelimit.py
│  │  ├─ metrics.py
│  │  └─ tests/
│  └─ common/
│     ├─ models.py       # Pydantic: Tick, Snapshot, WS messages
│     ├─ stream.py       # Broker ABC; NatsBroker, RedisBroker
│     ├─ util.py
│     └─ tests/
├─ charts/ (umbrella Helm chart)
├─ .github/workflows/
│  ├─ ci.yml
│  └─ release.yml
└─ tools/
   └─ loadtest/
```

## Upstream (Coinbase) Contracts

* **WS endpoints**: `wss://ws-feed.exchange.coinbase.com` (public), optional `wss://ws-direct.exchange.coinbase.com` (auth, lower latency).
* **Channels** (configure): `ticker`, `heartbeat`, and optionally `level2` or `level2_batch`.
* **Products**: comma‑separated list like `BTC-USD,ETH-USD`.
* **Sequences**: treat Coinbase `sequence` as canonical per product. The ingestor ensures contiguous delivery to downstream or triggers resync.

## Message Schemas (Pydantic, summarized)

* `Tick`: `v:int`, `type="tick"`, `product:str`, `seq:int`, `ts_event:int`, `ts_ingest:int`, `fields: dict` (last\_trade / best\_bid / best\_ask as available from channels).
* `Snapshot`: `v:int`, `type="snapshot"`, `product:str`, `seq:int`, `ts_snapshot:int`, `state: dict`.
* WS client messages (our gateway): `Subscribe`, `Unsubscribe`, `Ping`.
* WS server messages: `SnapshotMsg`, `IncrMsg`, `RateLimit`, `Pong`, `Error`.

## Work Plan (Milestones)

**M1 – Scaffolding & Local Dev**

* Initialize repo; Makefile tasks: `lint`, `typecheck`, `test`, `compose-up`, `compose-down`.
* `k8s/minikube` with NATS, Redis, MinIO, Prometheus, Grafana.
* Common models + Broker abstraction with `NatsBroker` stub; basic FastAPI gateway skeleton.

**M2 – Coinbase Ingestor**

* Implement `cb_ws.py` with reconnect/backoff, permessage-deflate, subscribe/unsubscribe handshake.
* Subscribe to `ticker` + `heartbeat` for configured products. Parse `sequence`, `price`, `best_bid/ask` when available.
* Implement gap detection per product. On gap: pause emits for product, call `cb_rest.py` to fetch book snapshot, replay queued messages where `sequence > snapshot_seq`, then resume.
* Emit canonical `Tick` to broker.
* Tests: sequence monotonicity, gap → resync path, reconnect + resubscribe.

**M3 – Normalizer & Sharder**

* Validate payloads, map to `Tick`, stamp `ts_ingest`. Stable hash(product) → shard. Publish to JetStream.
* Tests: shard determinism, schema validation.

**M4 – Snapshotter**

* Maintain per‑product state; write latest snapshot to Redis or PostgreSQL; batch snapshots to MinIO. Expose metrics: latency, write errors.
* Tests: idempotent KV/DB update; MinIO path correctness.

**M5 – Gateway (WebSockets)**

* `/ws` endpoint: handle subscribe/unsubscribe, `from_seq` backfill, initial snapshot from PostgreSQL (or Redis cache) then deltas from JetStream.
* Implement token bucket rate limit; per‑product throttle; send `rate_limit` messages rather than dropping connection.
* Tests: protocol compliance, backfill, throttling behavior.

**M6 – Observability & Limits**

* Prometheus exporters; Grafana dashboards; trace spans with `product` and `shard` attributes.
* Lag monitor per shard (`md_seq_gap_total`, `md_resync_total`).

**M7 – Kubernetes (Helm)**

* Charts for services + NATS. Values for shard counts, resources, probes, preStop drain, ingress (NGINX) annotations for WebSockets.

**M8 – CI/CD**

* GitHub Actions: lint/typecheck/tests; build multi‑arch images; push to GHCR or local registry; helm template/validate.

**Stretch – Canary & Replay**

* Argo Rollouts canary with metric checks. Replay tool that reads MinIO snapshot batches and re‑publishes to `market.raw` for deterministic reproductions.

## Configuration (environment variables)

* Shared: `LOG_LEVEL`, `OTEL_EXPORTER_OTLP_ENDPOINT`, `BROKER_KIND=nats|redis`.
* Coinbase Ingestor:

  * `COINBASE_WS_PRIMARY=wss://ws-feed.exchange.coinbase.com`
  * `COINBASE_WS_FALLBACK=wss://ws-direct.exchange.coinbase.com` (optional)
  * `COINBASE_PRODUCTS=BTC-USD,ETH-USD`
  * `COINBASE_CHANNELS=ticker,heartbeat,level2_batch`
  * `COINBASE_API_KEY`, `COINBASE_API_SECRET`, `COINBASE_API_PASSPHRASE` (only if using `ws-direct`)
  * `RESYNC_MAX_QUEUE_MS=2000` (buffer window while fetching snapshot)
* JetStream: `NATS_URLS`, `JS_STREAM_NAME`, `JS_RETENTION_MINUTES`.
* Redis (optional): `REDIS_URL`, `STREAM_NAME`, `CONSUMER_GROUP`.
* Gateway: `WS_MAX_MSGS_PER_SEC`, `WS_BURST`, `AUTH_API_KEYS`, `BACKFILL_MAX_MINUTES`.
* Snapshotter: `SNAPSHOT_PERIOD_MS`, `OBJECT_BUCKET` (MinIO), `REDIS_URL` (or `PG_*` for PostgreSQL).

## Acceptance Criteria

* **Ingestor**: handles disconnects and resubscribes within ≤ 3s; enforces contiguous `seq` per product or triggers resync; passes health metrics.
* **Normalizer**: emits canonical `Tick` with monotonic `seq` per product; shard mapping stable across restarts.
* **Snapshotter**: updates PostgreSQL row ≤ 250ms p50 after last tick; MinIO batch ≤ 60s cadence or 5MB.
* **Gateway**: on subscribe, snapshot ≤ 150ms p50; no reordering within a product; `from_seq` backfill works.
* **System**: zero dropped connections during rolling restart (validated via preStop drain + readiness gates).

## Coding Standards

* `ruff` + `black` (line length 100); `mypy --strict`.
* Typed exceptions; no bare `except`.
* JSON only over the wire; optional gzip.
* Use `asyncio.TaskGroup` (Py3.12) and explicit cancellation handling.

## Local Dev How‑To

* `make compose-up` → boots NATS, PostgreSQL, MinIO, Prometheus, Grafana.
* `make run-ingestor` with `COINBASE_PRODUCTS` set.
* `make watch-gateway` → simple CLI/web client to subscribe to products and observe snapshot+delta flow.

## Testing Strategy

* Unit tests for models and brokers.
* Integration tests bring up docker‑compose services, run ingestor + gateway, assert end‑to‑end delivery and backfill.
* CI uses recorded Coinbase WS/REST interactions to avoid live dependency.

## Deployment Notes

* Helm values expose shard count and resource requests; use NGINX Ingress for WebSockets in‑cluster.
* PreStop ≥ 20s; use readiness gates and in‑cluster connection draining via NGINX timeouts.

## Non‑Goals (initial)

* User‑authenticated/private channels; multi‑region active‑active; full historical archive.<|MERGE_RESOLUTION|>--- conflicted
+++ resolved
@@ -6,11 +6,7 @@
 
 1. **Python 3.12** with `asyncio`. Gateway: **FastAPI**. Broker: **NATS JetStream**.
 2. Strict quality gates: `ruff` + `black`, `mypy --strict`, `pytest` with high coverage of core logic.
-<<<<<<< HEAD
 3. No secrets in repo. Use env vars and Kubernetes Secrets/ServiceAccounts; no cloud‑specific IAM assumptions.
-=======
-3. No secrets in repo. Use env vars.
->>>>>>> 2b3e1903
 4. Deterministic tests where reasonable. For Coinbase, record/replay small WS/REST cassettes (e.g., `pytest-recording` or lightweight stub server) for CI.
 5. Performance budgets: WS send queue backpressure, batched snapshot store writes (e.g., Redis/PostgreSQL), and minimal JSON allocations.
 6. A preference for readable code above all else. i.e. if a variable references a product, name it `product` as opposed to `p`
